--- conflicted
+++ resolved
@@ -21,11 +21,8 @@
 down to see all providers.
 
 <table class="table">
-<<<<<<< HEAD
-    <tr>
-=======
+
   <tr>
->>>>>>> 177ca371
     <td><a href="/docs/providers/acme/index.html">ACME</a></td>
     <td><a href="/docs/providers/alicloud/index.html">Alicloud</a></td>
     <td><a href="/docs/providers/archive/index.html">Archive</a></td>
@@ -183,14 +180,8 @@
   <tr>
     <td><a href="/docs/providers/nsxt/index.html">VMware NSX-T</a></td>
     <td><a href="/docs/providers/vsphere/index.html">VMware vSphere</a></td>
-<<<<<<< HEAD
-    <td><a></a></td>
     <td><a></a></td>
     </tr>
-=======
-    <td>&nbsp;</td>
-  </tr>
->>>>>>> 177ca371
 </table>
 
 
